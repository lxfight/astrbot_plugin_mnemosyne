# 🧠 Mnemosyne - AstrBot 的长期记忆中枢

> *"Memory is the process of retaining information over time."*
> *"Memory is the means by which we draw on our past experiences in order to use this information in the present."*
> — (Paraphrased concepts based on memory research, attributing specific short quotes can be tricky)
>
> **让 AI 真正记住与你的每一次对话，构建持久的个性化体验。**

---

## 💬 支持与讨论

遇到问题或想交流使用心得？加入我们的讨论群：
[![加入QQ群](https://img.shields.io/badge/QQ群-953245617-blue?style=flat-square&logo=tencent-qq)](https://qm.qq.com/cgi-bin/qm/qr?k=WdyqoP-AOEXqGAN08lOFfVSguF2EmBeO&jump_from=webapi&authKey=tPyfv90TVYSGVhbAhsAZCcSBotJuTTLf03wnn7/lQZPUkWfoQ/J8e9nkAipkOzwh)

在这里，你可以直接与开发者和其他用户交流，获取更及时的帮助。

---

## 🎉 更新速览

### 🚀 v0.4.1 (最新版本)

*   🐛 **Bug 修复:** 修复了处理 Milvus 搜索结果在某些环境（如 pymilvus 2.5.4）下可能出现的 `TypeError: 'SequenceIterator' object is not iterable` 问题。感谢 [@HikariFroya](https://github.com/HikariFroya) 的贡献！
*   ✨ **指令优化:** 简化了 `/memory list_records` 指令的使用，使其更专注于查询最新的记忆记录。
    *   命令格式变更为：`/memory list_records [collection_name] [limit]`，**移除了 `offset` 参数**。
    *   现在，您只需指定需要查看的记录数量 (`limit`)，系统将自动获取符合条件的所有记录（在安全上限内），并从中选取最新的几条按时间倒序显示，无需再手动计算偏移量。
<<<<<<< HEAD
    ✨ **Gemini嵌入模型支持：** 嵌入模型现在增加了Gemini 嵌入模型支持，感谢[@Yxiguan](https://github.com/Yxiguan)提供的代码。
=======
*   ✨ **Gemini嵌入模型支持：** 嵌入模型现在增加了Gemini 嵌入模型支持，感谢[@Yxiguan](https://github.com/Yxiguan)提供的代码。
>>>>>>> 45b183f1

### 🚀 v0.4.0

*   ✨ **新功能: 基于时间的自动总结**:
    *   在插件中内置了计时器，当用户和BOT的消息长时间没有被总结（可能用户没有和BOT互动），自动总结之前的历史消息，减少手动触发需求。
*   ⚙️ **新增配置项**: 增加了用于设置计时器间隔时间和总结阈值时间的配置项，允许用户自定义自动总结的行为。
*   🛠️ **架构优化**: 重构了上下文管理器，优化了会话历史的存储和获取逻辑，提升效率和稳定性。
*   🏗️ **后台任务**: 在主程序中添加了后台总结检查任务的启动和停止逻辑，确保自动总结功能正常运行。

<details>
<summary><strong>🚀 v0.3.14</strong></summary>

*   🐛 **Bug 修复:** 解决了 v0.3.13 版本中数据插入失败的关键问题。请务必更新至此版本以确保功能正常！
</details>

<details>
<summary><strong>🚀 v0.3.13</strong></summary>

*   ✨ **新功能:** 新增 `Milvus Lite` 支持！现在可以在本地运行轻量级向量数据库，无需额外部署完整的 Milvus 服务。（特别感谢提出此建议的群友！如果您看到，请来认领这份感谢 🙏）
*   ⚠️ **重要提示:** `Milvus Lite` 目前仅支持 `Ubuntu >= 20.04` 和 `MacOS >= 11.0`。
</details>

<details>
<summary><strong>📅 查看更早历史更新 (v0.3.4 -> v0.3.12)</strong></summary>

*   ✅ <strong>核心修复</strong>: 包含一系列 Bug 修复、紧急问题处理和指令修复，解决了多个已知问题。
*   🔧 <strong>性能与逻辑优化</strong>: 对会话历史检查、异步IO处理等进行了优化，提升了运行效率和稳定性。
*   ⚙️ <strong>配置与功能</strong>: 更新了配置架构以支持更多选项，并恢复了部分早期版本的功能设定。
*   <em>此范围内包含的更新内容较多且分散，上述为主要类别总结。更多详细信息请参考对应版本的 Release Notes 或 Commit 历史。</em>
</details>

---

## 🚀 快速开始

想要立刻体验 Mnemosyne 的强大记忆力？请查阅我们的快速入门指南：

➡️ **[如何正确且快速地食用本插件 (Wiki)](https://github.com/lxfight/astrbot_plugin_mnemosyne/wiki/%E5%A6%82%E4%BD%95%E6%AD%A3%E7%A1%AE%E4%B8%94%E5%BF%AB%E9%80%9F%E7%9A%84%E9%A3%9F%E7%94%A8%E6%9C%AC%E6%8F%92%E4%BB%B6)** ⬅️

---

## ⚠️ 重要提示：测试版本风险须知

❗️ **请注意：本插件目前仍处于活跃开发和测试阶段。**

### 1. 功能与数据风险
*   由于插件仍在快速迭代中，新功能的加入、代码重构或与 AstrBot 主程序的兼容性调整，**可能在某些情况下引发系统不稳定或数据处理异常**。
*   当前版本**尚未包含**完善的自动化数据迁移方案。这意味着在进行大版本更新时，**存在丢失历史记忆数据的风险**。

### 2. 使用建议
*   ✅ **强烈建议：** 在更新插件版本前，务必**备份重要数据**，包括但不限于：
    *   插件配置文件
    *   Milvus 数据（如果是独立部署的 Milvus，请参考其备份文档；如果是 Milvus Lite，请备份 `AstrBot/data/mnemosyne_data` 目录）
*   🧪 **推荐操作：** 如果条件允许，建议先在非生产环境（例如测试用的 AstrBot 实例）中测试新版本，确认无误后再更新到您的主环境。

> 🛡️ **数据安全箴言:**
> *"请像保护重要关系一样重视您的数据安全——毕竟，谁都不希望自己的数字伴侣突然'失忆'。"*

---

## 📦 Milvus 数据库安装 (可选)

如果您不使用 v0.3.13+ 版本新增的 `Milvus Lite` 模式，或者需要更强大的独立向量数据库，可以选择安装 Milvus：

*   **🐧 Linux (Docker):** [Milvus 独立版 Docker 安装指南](https://milvus.io/docs/zh/install_standalone-docker.md)
*   **💻 Windows (Docker):** [Milvus 独立版 Windows Docker 安装指南](https://milvus.io/docs/zh/install_standalone-windows.md)

> **提示:** 对于大多数个人用户和快速体验场景，`Milvus Lite` (v0.3.13+) 是更便捷的选择，无需额外安装。

---

## 🧩 插件生态推荐：优化 DeepSeek API 体验

**1. 本插件 (Mnemosyne v0.3+ 系列) 🚀**

*   Mnemosyne 插件自 `v0.3` 系列起，集成了由开发者 **[Rail1bc](https://github.com/Rail1bc)** 贡献的关键优化代码。
*   **核心优势**: 此优化专门针对 DeepSeek 官方 API 的缓存机制。通过智能调整发送给 API 的历史对话内容，能够**显著提高缓存命中率**。这意味着您可以更频繁地复用之前的计算结果，有效**降低 Token 消耗量** 💰，为您节省 API 调用成本。

**2. 堆肥桶 (Composting Bucket) 插件 ♻️**

*   除了对 Mnemosyne 的贡献，开发者 **Rail1bc** 还独立开发了一款名为 **“堆肥桶” (Composting Bucket)** 的 AstrBot 插件。
*   **主要功能**: 该插件专注于提升 DeepSeek API 的缓存利用效率。即使您不使用 Mnemosyne 的记忆功能，也可以将“堆肥桶”作为一个独立的增强工具，进一步优化缓存表现，减少不必要的 Token 开销。（“堆肥桶”对用户体验的影响较小，主要在后台优化）
*   **项目地址**: 感兴趣的用户可以访问了解详情：
    🔗 **[astrbot_plugin_composting_bucket on GitHub](https://github.com/Rail1bc/astrbot_plugin_composting_bucket)**

> ✨ 如果您是 DeepSeek API 用户，强烈推荐关注并尝试由 **Rail1bc** 带来的这些优秀工具，让您的 AI 体验更经济、更高效！

---

## 🙏 致谢

*   感谢 **AstrBot 核心开发团队** 提供的强大平台和技术支持。
*   感谢 **[Rail1bc](https://github.com/Rail1bc)** 对 DeepSeek API 优化提供的关键代码贡献。
*   感谢所有在 QQ 群和 GitHub Issues 中提出宝贵意见和反馈的用户。

**如果本项目给您带来了帮助或乐趣，请不吝点亮 Star ⭐ ！您的支持是我持续开发和改进的最大动力！**

发现 Bug？有好点子？请随时通过 [GitHub Issues](https://github.com/lxfight/astrbot_plugin_mnemosyne/issues) 告诉我们。每一条反馈我们都会认真对待。

---

## 🌟 贡献者

感谢所有为 Mnemosyne 项目做出贡献的朋友们！

[![GitHub Contributors](https://img.shields.io/github/contributors/lxfight/astrbot_plugin_mnemosyne?style=flat-square)](https://github.com/lxfight/astrbot_plugin_mnemosyne/graphs/contributors)

<a href="https://github.com/lxfight/astrbot_plugin_mnemosyne/graphs/contributors">
  <img src="https://contrib.rocks/image?repo=lxfight/astrbot_plugin_mnemosyne" alt="Contributor List" />
</a>

---

## ✨ Star History

[![Star History Chart](https://api.star-history.com/svg?repos=lxfight/astrbot_plugin_mnemosyne)](https://github.com/lxfight/astrbot_plugin_mnemosyne)

_每一个 Star 都是我们前进的灯塔！感谢您的关注！_<|MERGE_RESOLUTION|>--- conflicted
+++ resolved
@@ -25,11 +25,9 @@
 *   ✨ **指令优化:** 简化了 `/memory list_records` 指令的使用，使其更专注于查询最新的记忆记录。
     *   命令格式变更为：`/memory list_records [collection_name] [limit]`，**移除了 `offset` 参数**。
     *   现在，您只需指定需要查看的记录数量 (`limit`)，系统将自动获取符合条件的所有记录（在安全上限内），并从中选取最新的几条按时间倒序显示，无需再手动计算偏移量。
-<<<<<<< HEAD
-    ✨ **Gemini嵌入模型支持：** 嵌入模型现在增加了Gemini 嵌入模型支持，感谢[@Yxiguan](https://github.com/Yxiguan)提供的代码。
-=======
+
 *   ✨ **Gemini嵌入模型支持：** 嵌入模型现在增加了Gemini 嵌入模型支持，感谢[@Yxiguan](https://github.com/Yxiguan)提供的代码。
->>>>>>> 45b183f1
+
 
 ### 🚀 v0.4.0
 
