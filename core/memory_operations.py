# -*- coding: utf-8 -*-
"""
Mnemosyne 插件核心记忆操作逻辑
包括 RAG 查询、LLM 响应处理、记忆总结与存储。
"""

import time
import asyncio
from datetime import datetime
from typing import TYPE_CHECKING, List, Dict, Optional, Any

from astrbot.api.provider import LLMResponse, ProviderRequest
from astrbot.api.event import AstrMessageEvent
from pymilvus.exceptions import MilvusException

from .tools import (
    remove_mnemosyne_tags,
    remove_system_mnemosyne_tags,
    remove_system_content,
    format_context_to_string,
)

# 导入必要的类型和模块
from .constants import (
    VECTOR_FIELD_NAME,
    DEFAULT_TOP_K,
    DEFAULT_MILVUS_TIMEOUT,
    DEFAULT_PERSONA_ON_NONE,
)

# 类型提示，避免循环导入
if TYPE_CHECKING:
    from ..main import Mnemosyne

from astrbot.core.log import LogManager

logger = LogManager.GetLogger(__name__)


async def handle_query_memory(
    plugin: "Mnemosyne", event: AstrMessageEvent, req: ProviderRequest
):
    """
    处理 LLM 请求前的 RAG 检索逻辑。
    检索相关的长期记忆，并将其注入到 ProviderRequest 中。
    """
    # logger = plugin.logger

    # --- 前置检查 ---
    if not await _check_rag_prerequisites(plugin):
        return

    try:
        # --- 获取会话和人格信息 ---
        persona_id = await _get_persona_id(plugin, event)
        session_id = await plugin.context.conversation_manager.get_curr_conversation_id(
            event.unified_msg_origin
        )
        # 判断是否在历史会话管理器中，如果不在，则进行初始化
        if session_id not in plugin.context_manager.conversations:
            plugin.context_manager.init_conv(session_id, req.contexts, event)

        # 清理记忆标签
        clean_contexts(plugin, req)

        # 添加用户消息
        plugin.context_manager.add_message(session_id, "user", req.prompt)
        # 计数器+1
        plugin.msg_counter.increment_counter(session_id)

        # --- RAG 搜索 ---
        detailed_results = []
        try:
            # 1. 向量化用户查询
            try:
                query_embeddings = await asyncio.get_event_loop().run_in_executor(
                    None,
<<<<<<< HEAD
                    lambda: plugin.ebd.get_embeddings([req.prompt]),
=======
                    lambda: plugin.ebd.get_embeddings(req.prompt),
>>>>>>> 45b183f1
                )
            except Exception as e:
                logger.error(f"执行 Embedding 获取时出错: {e}", exc_info=True)
                query_embeddings = None  # 确保后续能处理失败

            if not query_embeddings:
                logger.error("无法获取用户查询的 Embedding 向量。")
                return
            query_vector = query_embeddings[0]

            # 2. 执行 Milvus 搜索
            detailed_results = await _perform_milvus_search(
                plugin, query_vector, session_id, persona_id
            )

            # 3. 格式化结果并注入到提示中
            if detailed_results:
                _format_and_inject_memory(plugin, detailed_results, req)

        except Exception as e:
            logger.error(f"处理长期记忆 RAG 查询时发生错误: {e}", exc_info=True)
            return

    except Exception as e:
        logger.error(f"处理 LLM 请求前的记忆查询流程失败: {e}", exc_info=True)


async def handle_on_llm_resp(
    plugin: "Mnemosyne", event: AstrMessageEvent, resp: LLMResponse
):
    """
    处理 LLM 响应后的逻辑。更新计数器。
    """
    if resp.role != "assistant":
        logger.warning("LLM 响应不是助手角色，不进行记录。")
        return

    try:
        session_id = await plugin.context.conversation_manager.get_curr_conversation_id(
            event.unified_msg_origin
        )
        if not session_id:
            logger.error("无法获取当前 session_id,无法记录 LLM 响应到Mnemosyne。")
            return
        persona_id = await _get_persona_id(plugin, event)

        # 判断是否需要总结
        await _check_and_trigger_summary(
            plugin,
            session_id,
            plugin.context_manager.get_history(session_id),
            persona_id,
        )

        plugin.logger.debug(f"返回的内容：{resp.completion_text}")
        plugin.context_manager.add_message(
            session_id, "assistant", resp.completion_text
        )
        plugin.msg_counter.increment_counter(session_id)

    except Exception as e:
        logger.error(f"处理 LLM 响应后的记忆记录失败: {e}", exc_info=True)


# 记忆查询 (RAG) 相关函数
async def _check_rag_prerequisites(plugin: "Mnemosyne") -> bool:
    """
    检查 RAG 查询的前提条件是否满足。

    Args:
        plugin: Mnemosyne 插件实例。

    Returns:
        True 如果前提条件满足，False 否则。
    """
    # logger = plugin.logger
    if not plugin.milvus_manager or not plugin.milvus_manager.is_connected():
        logger.error("Milvus 服务未初始化或未连接，无法查询长期记忆。")
        return False
    if not plugin.ebd:
        logger.error("Embedding API 未初始化，无法查询长期记忆。")
        return False
    if not plugin.msg_counter:
        logger.error("消息计数器未初始化，将无法实现记忆总结")
        return False
    return True


async def _get_persona_id(
    plugin: "Mnemosyne", event: AstrMessageEvent
) -> Optional[str]:
    """
    获取当前会话的人格 ID。

    Args:
        plugin: Mnemosyne 插件实例。
        event: 消息事件。

    Returns:
        人格 ID 字符串，如果没有人格或发生错误则为 None。
    """
    # logger = plugin.logger
    session_id = await plugin.context.conversation_manager.get_curr_conversation_id(
        event.unified_msg_origin
    )
    conversation = await plugin.context.conversation_manager.get_conversation(
        event.unified_msg_origin, session_id
    )
    persona_id = conversation.persona_id if conversation else None

    if not persona_id or persona_id == "[%None]":
        default_persona = plugin.context.provider_manager.selected_default_persona
        persona_id = default_persona["name"] if default_persona else None
        if not persona_id:
            logger.warning(
                f"当前会话 (ID: {session_id}) 及全局均未配置人格，将使用占位符 '{DEFAULT_PERSONA_ON_NONE}' 进行记忆操作（如果启用人格过滤）。"
            )
            if plugin.config.get("use_personality_filtering", False):
                persona_id = DEFAULT_PERSONA_ON_NONE
            else:
                persona_id = None
        else:
            logger.info(f"当前会话无人格，使用默认人格: '{persona_id}'")
    return persona_id


async def _check_and_trigger_summary(
    plugin: "Mnemosyne",
    session_id: str,
    context: List[Dict],
    persona_id: Optional[str],
):
    """
    检查是否满足总结条件并触发总结任务。

    Args:
        plugin: Mnemosyne 插件实例。
        session_id: 会话 ID。
        context: 请求上下文列表。
        persona_id: 人格 ID.
    """
    if plugin.msg_counter.adjust_counter_if_necessary(
        session_id, context
    ) and plugin.msg_counter.get_counter(session_id) >= plugin.config.get(
        "num_pairs", 10
    ):
        logger.info("开始总结历史对话...")
        history_contents = format_context_to_string(
            context, plugin.config.get("num_pairs", 10)
        )
        # logger.debug(f"总结的部分{history_contents}")

        asyncio.create_task(
            handle_summary_long_memory(plugin, persona_id, session_id, history_contents)
        )
        logger.info("总结历史对话任务已提交到后台执行。")
        plugin.msg_counter.reset_counter(session_id)


async def _perform_milvus_search(
    plugin: "Mnemosyne",
    query_vector: List[float],
    session_id: Optional[str],
    persona_id: Optional[str],
) -> Optional[List[Dict]]:
    """
    执行 Milvus 向量搜索。

    Args:
        plugin: Mnemosyne 插件实例。
        query_vector: 查询向量。
        session_id: 会话 ID。
        persona_id: 人格 ID。

    Returns:
        Milvus 搜索结果列表，如果没有找到或出错则为 None。
    """
    # logger = plugin.logger
    # 防止没有过滤条件引发的潜在错误
    filters = ["memory_id > 0"]
    if session_id:
        filters.append(f'session_id == "{session_id}"')
    else:
        logger.warning("无法获取当前 session_id，将不按 session 过滤记忆！")

    use_personality_filtering = plugin.config.get("use_personality_filtering", False)
    effective_persona_id_for_filter = persona_id
    if use_personality_filtering and effective_persona_id_for_filter:
        filters.append(f'personality_id == "{effective_persona_id_for_filter}"')
        logger.debug(f"将使用人格 '{effective_persona_id_for_filter}' 过滤记忆。")
    elif use_personality_filtering:
        logger.debug("启用了人格过滤，但当前无有效人格 ID，不按人格过滤。")

    search_expression = " and ".join(filters) if filters else ""
    collection_name = plugin.collection_name
    top_k = plugin.config.get("top_k", DEFAULT_TOP_K)
    timeout_seconds = plugin.config.get("milvus_search_timeout", DEFAULT_MILVUS_TIMEOUT)

    logger.info(
        f"开始在集合 '{collection_name}' 中搜索相关记忆 (TopK: {top_k}, Filter: '{search_expression or '无'}')"
    )

    try:
        search_results = await asyncio.wait_for(
            asyncio.get_event_loop().run_in_executor(
                None,
                lambda: plugin.milvus_manager.search(
                    collection_name=collection_name,
                    query_vectors=[query_vector],
                    vector_field=VECTOR_FIELD_NAME,
                    search_params=plugin.search_params,
                    limit=top_k,
                    expression=search_expression,
                    output_fields=plugin.output_fields_for_query,
                ),
            ),
            timeout=timeout_seconds,
        )
    except asyncio.TimeoutError:
        logger.error(f"Milvus 搜索超时 ({timeout_seconds} 秒)，操作已取消。")
        return None
    except MilvusException as me:
        logger.error(f"Milvus 搜索操作失败: {me}", exc_info=True)
        return None
    except Exception as e:
        logger.error(f"执行 Milvus 搜索时发生未知错误: {e}", exc_info=True)
        return None

    if not search_results or not search_results[0]:
        logger.info("向量搜索未找到相关记忆。")
        return None
    else:
        # 从 search_results 中获取 Hits 对象
        hits = search_results[0]
        # 调用新的辅助函数来处理 Hits 对象并提取详细结果
        detailed_results = _process_milvus_hits(hits)
        return detailed_results


def _process_milvus_hits(hits) -> List[Dict[str, Any]]:
    """
    处理 Milvus SearchResults 中的 Hits 对象，使用基于索引的遍历方式
    提取有效的记忆实体数据。

    Args:
        hits: 从 Milvus 搜索结果 search_results[0] 中获取的 Hits 对象。

    Returns:
        一个包含提取到的记忆实体字典的列表。如果没有任何有效实体被提取，
        则返回空列表 []。
    """
    detailed_results: List[Dict[str, Any]] = []  # 初始化结果列表，指定类型

    # 使用索引遍历 hits 对象，以绕过 SequenceIterator 的迭代问题
    if hits:  # 确保 hits 对象不是空的或 None
        try:
            num_hits = len(hits)  # 获取命中数量
            logger.debug(f"Milvus 返回了 {num_hits} 条原始命中结果。")

            # 使用索引进行遍历
            for i in range(num_hits):
                try:
                    hit = hits[i]  # 通过索引获取单个 Hit 对象

                    # 检查 hit 对象及其 entity 属性是否存在且有效
                    # 使用 hasattr 更健壮，避免在 entity 属性不存在时报错
                    if hit and hasattr(hit, "entity") and hit.entity:
                        # 提取 entity 数据，使用 .get() 避免 KeyError
                        # 假设 entity.to_dict() 返回的字典中有 "entity" 键
                        entity_data = hit.entity.to_dict().get("entity")
                        # 如果成功提取到数据，则添加到结果列表
                        if entity_data:
                            detailed_results.append(entity_data)
                        else:
                            # 如果 entity 存在但提取的数据为空，可能是数据结构问题
                            logger.warning(
                                f"命中结果索引 {i} 处的 entity 数据为空或无效，已跳过。"
                            )
                    else:
                        # 如果 hit 或 entity 无效，则跳过
                        logger.debug(f"命中结果索引 {i} 处对象或 entity 无效，已跳过。")

                except Exception as e:
                    # 处理访问或处理单个 hit 时可能出现的错误
                    logger.error(
                        f"处理索引 {i} 处的命中结果时发生错误: {e}", exc_info=True
                    )
                    # 发生错误时继续处理下一个 hit，不中断整个流程

        except Exception as e:
            # 处理获取长度或设置循环时可能出现的更严重的错误
            # 如果在这里发生错误，detailed_results 可能不完整或为空
            logger.error(f"执行基于索引的命中结果处理时发生错误: {e}", exc_info=True)

    # 记录成功处理并提取记忆的记录数
    logger.debug(f"成功处理并提取记忆的记录数: {len(detailed_results)} 条。")

    return detailed_results


# LLM 响应处理相关函数
def _format_and_inject_memory(
    plugin: "Mnemosyne", detailed_results: List[Dict], req: ProviderRequest
):
    """
    格式化搜索结果并注入到 ProviderRequest 中。

    Args:
        plugin: Mnemosyne 插件实例。
        detailed_results: 详细的搜索结果列表。
        req: ProviderRequest 对象。
    """
    # logger = plugin.logger
    if not detailed_results:
        logger.info("未找到或获取到相关的长期记忆，不进行补充。")
        return

    long_memory_prefix = plugin.config.get(
        "long_memory_prefix", "<Mnemosyne> 长期记忆片段："
    )
    long_memory_suffix = plugin.config.get("long_memory_suffix", "</Mnemosyne>")
    long_memory = f"{long_memory_prefix}\n"

    for result in detailed_results:
        content = result.get("content", "内容缺失")
        ts = result.get("create_time")
        try:
            time_str = (
                datetime.fromtimestamp(ts).strftime("%Y-%m-%d %H:%M")
                if ts
                else "未知时间"
            )
        except (TypeError, ValueError):
            time_str = f"时间戳: {ts}" if ts else "未知时间"

        memory_entry_format = plugin.config.get(
            "memory_entry_format", "- [{time}] {content}"
        )
        long_memory += memory_entry_format.format(time=time_str, content=content) + "\n"

    long_memory += long_memory_suffix

    logger.info(f"补充了 {len(detailed_results)} 条长期记忆到提示中。")
    logger.debug(f"补充内容:\n{long_memory}")

    injection_method = plugin.config.get("memory_injection_method", "user_prompt")

    # 清理插入的长期记忆内容
    clean_contexts(plugin, req)
    if injection_method == "user_prompt":
        req.prompt = long_memory + "\n" + req.prompt

    elif injection_method == "system_prompt":
        req.system_prompt += long_memory

    elif injection_method == "insert_system_prompt":
        req.contexts.append({"role": "system", "content": long_memory})

    else:
        logger.warning(
            f"未知的记忆注入方法 '{injection_method}'，将默认追加到用户 prompt。"
        )
        req.prompt = long_memory + "\n" + req.prompt


# 删除补充的长期记忆函数
def clean_contexts(plugin: "Mnemosyne", req: ProviderRequest):
    """
    删除长期记忆中的标签
    """
    injection_method = plugin.config.get("memory_injection_method", "user_prompt")
    contexts_memory_len = plugin.config.get("contexts_memory_len", 0)
    if injection_method == "user_prompt":
        req.contexts = remove_mnemosyne_tags(req.contexts, contexts_memory_len)
    elif injection_method == "system_prompt":
        req.system_prompt = remove_system_mnemosyne_tags(
            req.system_prompt, contexts_memory_len
        )
    elif injection_method == "insert_system_prompt":
        req.contexts = remove_system_content(req.contexts, contexts_memory_len)
    return


# 记忆总结相关函数
async def _check_summary_prerequisites(plugin: "Mnemosyne", memory_text: str) -> bool:
    """
    检查记忆总结的前提条件是否满足。

    Args:
        plugin: Mnemosyne 插件实例。
        memory_text: 记忆文本。

    Returns:
        True 如果前提条件满足，False 否则。
    """
    # logger = plugin.logger
    if not plugin.milvus_manager or not plugin.milvus_manager.is_connected():
        logger.error("Milvus 服务不可用，无法存储总结后的长期记忆。")
        return False
    if not plugin.ebd:
        logger.error("Embedding API 不可用，无法向量化总结记忆。")
        return False
    if not memory_text or not memory_text.strip():
        logger.warning("尝试总结空的或仅包含空白的记忆文本，跳过。")
        return False
    return True


async def _get_summary_llm_response(
    plugin: "Mnemosyne", memory_text: str
) -> Optional[LLMResponse]:
    """
    请求 LLM 进行记忆总结。

    Args:
        plugin: Mnemosyne 插件实例。
        memory_text: 需要总结的记忆文本。

    Returns:
        LLMResponse 对象，如果请求失败则为 None。
    """
    # logger = plugin.logger
    llm_provider = plugin.provider
    # TODO 这部分逻辑真史，回头改下
    try:
        if not llm_provider:
            # 如果plugin.provider不正确，在这时候，使用当前使用的LLM服务商，避免错误
            llm_provider = plugin.context.get_using_provider()
            if not llm_provider:
                logger.error("无法获取用于总结记忆的 LLM Provider。")
                return None
    except Exception as e:
        logger.error(f"获取 LLM Provider 时出错: {e}", exc_info=True)
        return None

    long_memory_prompt = plugin.config.get(
        "long_memory_prompt",
        "请将以下多轮对话历史总结为一段简洁、客观、包含关键信息的长期记忆条目:",
    )
    summary_llm_config = plugin.config.get("summary_llm_config", {})

    logger.debug(
        f"请求 LLM 总结短期记忆，提示: '{long_memory_prompt[:50]}...', 内容长度: {len(memory_text)}"
    )

    try:
        llm_response = await llm_provider.text_chat(
            prompt=memory_text,
            contexts=[{"role": "system", "content": long_memory_prompt}],
            **summary_llm_config,
        )
        logger.debug(f"LLM 总结响应原始数据: {llm_response}")
        return llm_response
    except Exception as e:
        logger.error(f"LLM 总结请求失败: {e}", exc_info=True)
        return None


def _extract_summary_text(
    plugin: "Mnemosyne", llm_response: LLMResponse
) -> Optional[str]:
    """
    从 LLM 响应中提取总结文本并进行校验。

    Args:
        plugin: Mnemosyne 插件实例。
        llm_response: LLMResponse 对象。

    Returns:
        总结文本字符串，如果提取失败则为 None。
    """
    # logger = plugin.logger
    completion_text = None
    if isinstance(llm_response, LLMResponse):
        completion_text = llm_response.completion_text
        # role = llm_response.role
    elif isinstance(llm_response, dict):
        completion_text = llm_response.get("completion_text")
        # role = llm_response.get("role")
    else:
        logger.error(f"LLM 总结返回了未知类型的数据: {type(llm_response)}")
        return None

    if not completion_text or not completion_text.strip():
        logger.error(f"LLM 总结响应无效或内容为空。原始响应: {llm_response}")
        return None

    summary_text = completion_text.strip()
    logger.info(f"LLM 成功生成记忆总结，长度: {len(summary_text)}")
    return summary_text


async def _store_summary_to_milvus(
    plugin: "Mnemosyne",
    persona_id: Optional[str],
    session_id: str,
    summary_text: str,
    embedding_vector: List[float],
):
    """
    将总结文本和向量存储到 Milvus 中。

    Args:
        plugin: Mnemosyne 插件实例。
        persona_id: 人格 ID。
        session_id: 会话 ID。
        summary_text: 总结文本。
        embedding_vector: 总结文本的 Embedding 向量。
    """
    # logger = plugin.logger
    collection_name = plugin.collection_name
    current_timestamp = int(time.time())

    effective_persona_id = (
        persona_id
        if persona_id
        else plugin.config.get("default_persona_id_on_none", DEFAULT_PERSONA_ON_NONE)
    )

    data_to_insert = [
        {
            "personality_id": effective_persona_id,
            "session_id": session_id,
            "content": summary_text,
            VECTOR_FIELD_NAME: embedding_vector,
            "create_time": current_timestamp,
        }
    ]

    logger.info(
        f"准备向集合 '{collection_name}' 插入 1 条总结记忆 (Persona: {effective_persona_id}, Session: {session_id[:8]}...)"
    )
    # mutation_result = plugin.milvus_manager.insert(
    #     collection_name=collection_name,
    #     data=data_to_insert,
    # )
    # --- 修改 insert 调用 ---
    loop = asyncio.get_event_loop()
    mutation_result = None
    try:
        mutation_result = await loop.run_in_executor(
            None,  # 使用默认线程池
            lambda: plugin.milvus_manager.insert(
                collection_name=collection_name, data=data_to_insert
            ),
        )
    except Exception as e:
        logger.error(f"向 Milvus 插入总结记忆时出错: {e}", exc_info=True)

    if mutation_result and mutation_result.insert_count > 0:
        inserted_ids = mutation_result.primary_keys
        logger.info(f"成功插入总结记忆到 Milvus。插入 ID: {inserted_ids}")

        try:
            logger.debug(
                f"正在刷新 (Flush) 集合 '{collection_name}' 以确保记忆立即可用..."
            )
            # plugin.milvus_manager.flush([collection_name])
            await loop.run_in_executor(
                None,  # 使用默认线程池
                lambda: plugin.milvus_manager.flush([collection_name]),
            )
            logger.debug(f"集合 '{collection_name}' 刷新完成。")

        except Exception as flush_err:
            logger.error(
                f"刷新集合 '{collection_name}' 时出错: {flush_err}",
                exc_info=True,
            )
    else:
        logger.error(
            f"插入总结记忆到 Milvus 失败。MutationResult: {mutation_result}. LLM 回复: {summary_text[:100]}..."
        )


async def handle_summary_long_memory(
    plugin: "Mnemosyne", persona_id: Optional[str], session_id: str, memory_text: str
):
    """
    使用 LLM 总结短期对话历史形成长期记忆，并将其向量化后存入 Milvus。
    这是一个后台任务。
    """
    # logger = plugin.logger

    # --- 前置检查 ---
    if not await _check_summary_prerequisites(plugin, memory_text):
        return

    try:
        # 1. 请求 LLM 进行总结
        llm_response = await _get_summary_llm_response(plugin, memory_text)
        if not llm_response:
            return

        # 2. 提取总结文本
        summary_text = _extract_summary_text(plugin, llm_response)
        if not summary_text:
            return

        # 3. 获取总结文本的 Embedding
        # embedding_vectors = plugin.ebd.get_embeddings(summary_text)
        try:
            embedding_vectors = await asyncio.get_event_loop().run_in_executor(
                None,  # 使用默认线程池
<<<<<<< HEAD
                lambda: plugin.ebd.get_embeddings([summary_text]),
=======
                lambda: plugin.ebd.get_embeddings(summary_text),
>>>>>>> 45b183f1
            )
        except Exception as e:
            logger.error(
                f"获取总结文本 Embedding 时出错: '{summary_text[:100]}...' - {e}",
                exc_info=True,
            )
            embedding_vectors = None  # 确保后续能处理失败

        if not embedding_vectors:
            logger.error(f"无法获取总结文本的 Embedding: '{summary_text[:100]}...'")
            return
        embedding_vector = embedding_vectors[0]

        # 4. 存储到 Milvus
        await _store_summary_to_milvus(
            plugin, persona_id, session_id, summary_text, embedding_vector
        )
        return
    except Exception as e:
        logger.error(f"在总结或存储长期记忆的过程中发生严重错误: {e}", exc_info=True)


# 计时器
async def _periodic_summarization_check(plugin: "Mnemosyne"):
    """
    [后台任务] 定期检查并触发超时的会话总结
    """
    logger.info(
        f"启动定期总结检查任务，检查间隔: {plugin.summary_check_interval}秒, 总结时间阈值: {plugin.summary_time_threshold}秒。"
    )
    while True:
        try:
            await asyncio.sleep(plugin.summary_check_interval)  # <--- 等待指定间隔

            if not plugin.context_manager or plugin.summary_time_threshold == float(
                "inf"
            ):
                # 如果上下文管理器未初始化或阈值无效，则跳过本次检查
                continue

            current_time = time.time()
            session_ids_to_check = list(plugin.context_manager.conversations.keys())

            # logger.debug(f"开始检查 {len(session_ids_to_check)} 个会话的总结超时...")

            for session_id in session_ids_to_check:
                try:
                    session_context = plugin.context_manager.get_session_context(
                        session_id
                    )
                    if not session_context:  # 会话可能在检查期间被移除
                        continue
                    if plugin.msg_counter.get_counter(session_id) <= 0:
                        logger.debug(f"会话 {session_id} 没有新消息，跳过检查。")
                        continue

                    last_summary_time = session_context["last_summary_time"]

                    if current_time - last_summary_time > plugin.summary_time_threshold:
                        # logger.debug(f"current_time {current_time} - last_summary_time {last_summary_time} : {current_time - last_summary_time}")
                        logger.info(
                            f"会话 {session_id} 距离上次总结已超过阈值 ({plugin.summary_time_threshold}秒)，触发强制总结。"
                        )
                        # 运行总结
                        logger.info("开始总结历史对话...")
                        history_contents = format_context_to_string(
                            session_context["history"],
                            plugin.msg_counter.get_counter(session_id),
                        )
                        # logger.debug(f"总结的部分{history_contents}")
                        persona_id = await _get_persona_id(
                            plugin, session_context["event"]
                        )
                        asyncio.create_task(
                            handle_summary_long_memory(
                                plugin, persona_id, session_id, history_contents
                            )
                        )
                        logger.info("总结历史对话任务已提交到后台执行。")

                        plugin.msg_counter.reset_counter(session_id)
                        plugin.context_manager.update_summary_time(session_id)

                except KeyError:
                    # 会话在获取 keys 后、处理前被删除，是正常情况
                    logger.debug(f"检查会话 {session_id} 时，会话已被移除。")
                except Exception as e:
                    logger.error(
                        f"检查或总结会话 {session_id} 时发生错误: {e}", exc_info=True
                    )

        except asyncio.CancelledError:
            logger.info("定期总结检查任务被取消。")
            break  # 退出循环
        except Exception as e:
            # 捕获循环本身的意外错误，防止任务完全停止
            logger.error(f"定期总结检查任务主循环发生错误: {e}", exc_info=True)
            # 可以选择在这里稍微等待一下，避免错误刷屏
            await asyncio.sleep(plugin.summary_check_interval)<|MERGE_RESOLUTION|>--- conflicted
+++ resolved
@@ -75,11 +75,8 @@
             try:
                 query_embeddings = await asyncio.get_event_loop().run_in_executor(
                     None,
-<<<<<<< HEAD
                     lambda: plugin.ebd.get_embeddings([req.prompt]),
-=======
-                    lambda: plugin.ebd.get_embeddings(req.prompt),
->>>>>>> 45b183f1
+
                 )
             except Exception as e:
                 logger.error(f"执行 Embedding 获取时出错: {e}", exc_info=True)
@@ -683,12 +680,9 @@
         # embedding_vectors = plugin.ebd.get_embeddings(summary_text)
         try:
             embedding_vectors = await asyncio.get_event_loop().run_in_executor(
-                None,  # 使用默认线程池
-<<<<<<< HEAD
+                None,
                 lambda: plugin.ebd.get_embeddings([summary_text]),
-=======
-                lambda: plugin.ebd.get_embeddings(summary_text),
->>>>>>> 45b183f1
+
             )
         except Exception as e:
             logger.error(
