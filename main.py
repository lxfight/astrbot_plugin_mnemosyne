--- conflicted
+++ resolved
@@ -3,11 +3,8 @@
 Mnemosyne - 基于 RAG 的 AstrBot 长期记忆插件主文件
 负责插件注册、初始化流程调用、事件和命令的绑定。
 """
-<<<<<<< HEAD
+import asyncio
 from lib2to3.fixes.fix_input import context
-=======
-import asyncio
->>>>>>> 84d1c7d0
 from typing import List, Optional
 
 # --- AstrBot 核心导入 ---
@@ -19,12 +16,13 @@
 from astrbot.core.log import LogManager
 from astrbot.api.provider import LLMResponse, ProviderRequest
 
-from .core.tools import is_group_chat
+
 # --- 插件内部模块导入 ---
 from .core import initialization  # 导入初始化逻辑模块
 from .core import memory_operations  # 导入记忆操作逻辑模块
 from .core import commands  # 导入命令处理实现模块
 from .core.constants import *  # 导入所有常量
+from .core.tools import is_group_chat
 
 # --- 类型定义和依赖库 ---
 from pymilvus import CollectionSchema
